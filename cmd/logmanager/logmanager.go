--- conflicted
+++ resolved
@@ -311,10 +311,6 @@
 				}
 				return
 			}
-<<<<<<< HEAD
-=======
-
->>>>>>> 51fd7a9c
 			HandleLogEvent(event, reportLogs, counter)
 			counter++
 
