// Copyright (c) 2017-2018 Zededa, Inc.
// All rights reserved.

package main

import (
	"bytes"
	"crypto/sha256"
	"fmt"
	"github.com/golang/protobuf/proto"
	"github.com/satori/go.uuid"
	"github.com/zededa/api/zconfig"
	"github.com/zededa/go-provision/flextimer"
	"github.com/zededa/go-provision/types"
	"github.com/zededa/go-provision/zedcloud"
	"io/ioutil"
	"log"
	"mime"
	"net/http"
	"os"
	"strings"
	"time"
)

const (
	MaxReaderSmall      = 1 << 16 // 64k
	MaxReaderMaxDefault = MaxReaderSmall
	MaxReaderMedium     = 1 << 19 // 512k
	MaxReaderHuge       = 1 << 21 // two megabytes
)

var configApi string = "api/v1/edgedevice/config"
var statusApi string = "api/v1/edgedevice/info"
var metricsApi string = "api/v1/edgedevice/metrics"

// This is set once at init time and not changed
var serverName string

const (
	identityDirname = "/config"
	serverFilename  = identityDirname + "/server"
	uuidFileName    = identityDirname + "/uuid"
)

// A value of zero means we should use the default
// All times are in seconds.
type configItems struct {
	configInterval          uint32
	metricInterval          uint32
	resetIfCloudGoneTime    uint32
	fallbackIfCloudGoneTime uint32
	// XXX max space for downloads?
	// XXX LTE uplink usage policy?
}

// XXX add code which sets timers from ConfigItems from cloud
var configItemDefaults = configItems{configInterval: 10, metricInterval: 60,
	resetIfCloudGoneTime: 168 * 3600, fallbackIfCloudGoneTime: 600}

type getconfigContext struct {
	ledManagerCount int // Current count
	// XXX add timer handles?
}

// tlsConfig is initialized once i.e. effectively a constant
var zedcloudCtx zedcloud.ZedCloudContext

// devUUID is set in handleConfigInit and never changed
var devUUID uuid.UUID

// XXX need to support recreating devices. Remove when zedcloud preserves state
var zcdevUUID uuid.UUID

// Really a constant
var nilUUID uuid.UUID

func handleConfigInit() {

	// get the server name
	bytes, err := ioutil.ReadFile(serverFilename)
	if err != nil {
		log.Fatal(err)
	}
	strTrim := strings.TrimSpace(string(bytes))
	serverName = strings.Split(strTrim, ":")[0]

	tlsConfig, err := zedcloud.GetTlsConfig(serverName, nil)
	if err != nil {
		log.Fatal(err)
	}
	zedcloudCtx.DeviceNetworkStatus = &deviceNetworkStatus
	zedcloudCtx.TlsConfig = tlsConfig
	zedcloudCtx.Debug = debug
	zedcloudCtx.FailureFunc = zedCloudFailure
	zedcloudCtx.SuccessFunc = zedCloudSuccess

	b, err := ioutil.ReadFile(uuidFileName)
	if err != nil {
		log.Fatal("ReadFile", err, uuidFileName)
	}
	uuidStr := strings.TrimSpace(string(b))
	devUUID, err = uuid.FromString(uuidStr)
	if err != nil {
		log.Fatal("uuid.FromString", err, string(b))
	}
	fmt.Printf("Read UUID %s\n", devUUID)
	zcdevUUID = devUUID
}

// Run a periodic fetch of the config
// XXX have caller check for unchanged value?
var currentConfigInterval time.Duration

func configTimerTask(handleChannel chan interface{},
	getconfigCtx *getconfigContext) {
	configUrl := serverName + "/" + configApi
	iteration := 0
	checkConnectivity := isZbootAvailable() && isCurrentPartitionStateInProgress()
	rebootFlag := getLatestConfig(configUrl, iteration,
		&checkConnectivity, getconfigCtx)

	interval := time.Duration(configItemDefaults.configInterval) * time.Second
	currentConfigInterval = interval
	max := float64(interval)
	min := max * 0.3
	ticker := flextimer.NewRangeTicker(time.Duration(min),
		time.Duration(max))
	// Return handle to caller
	handleChannel <- ticker
	for range ticker.C {
		iteration += 1
		// reboot flag is not set, go fetch new config
		if rebootFlag == false {
			rebootFlag = getLatestConfig(configUrl, iteration,
				&checkConnectivity, getconfigCtx)
		}
	}
}

func triggerGetConfig(tickerHandle interface{}) {
	log.Printf("triggerGetConfig()\n")
	flextimer.TickNow(tickerHandle)
}

// Called when configItemDefaults changes
func updateConfigTimer(tickerHandle interface{}) {
	interval := time.Duration(configItemDefaults.configInterval) * time.Second
	if interval == currentConfigInterval {
		return
	}
	log.Printf("updateConfigTimer() change from %v to %v\n",
		currentConfigInterval, interval)
	max := float64(interval)
	min := max * 0.3
	flextimer.UpdateRangeTicker(tickerHandle,
		time.Duration(min), time.Duration(max))
	if interval < currentConfigInterval {
		// Force an immediate timout on decrease
		flextimer.TickNow(tickerHandle)
	}
	currentConfigInterval = interval
}

// Start by trying the all the free uplinks and then all the non-free
// until one succeeds in communicating with the cloud.
// We use the iteration argument to start at a different point each time.
// Returns a rebootFlag
func getLatestConfig(url string, iteration int, checkConnectivity *bool,
	getconfigCtx *getconfigContext) bool {
	resp, err := zedcloud.SendOnAllIntf(zedcloudCtx, url, nil, iteration)
	if err != nil {
		log.Printf("getLatestConfig failed: %s\n", err)
		if getconfigCtx.ledManagerCount == 4 {
			// Inform ledmanager about loss of config from cloud
			types.UpdateLedManagerConfig(3)
			getconfigCtx.ledManagerCount = 3
		}
		return false
	} else {
		defer resp.Body.Close()

		// now cloud connectivity is good, mark partition state as
		// active if it was inprogress
		// XXX down the road we want more diagnostics and validation
		// before we do this.
		if *checkConnectivity && isCurrentPartitionStateInProgress() {
			curPart := getCurrentPartition()
			log.Printf("Config Fetch Task, curPart %s inprogress\n",
				curPart)
			if err := markPartitionStateActive(); err != nil {
				log.Println(err)
			} else {
				*checkConnectivity = false
			}
		}

		// Each time we hear back from the cloud we assume
		// the device and connectivity is ok so we advance the
		// watchdog timer.
		// We should only require this connectivity once every 24 hours
		// or so using a setable policy in the watchdog, but have
		// a short timeout during validation of a image post upgrade.
		zbootWatchdogOK()

		if err := validateConfigMessage(url, resp); err != nil {
			log.Println("validateConfigMessage: ", err)
			// Inform ledmanager about cloud connectivity
			types.UpdateLedManagerConfig(3)
			getconfigCtx.ledManagerCount = 3
			return false
		}

		changed, config, err := readDeviceConfigProtoMessage(resp)
		if err != nil {
			log.Println("readDeviceConfigProtoMessage: ", err)
			// Inform ledmanager about cloud connectivity
			types.UpdateLedManagerConfig(3)
			getconfigCtx.ledManagerCount = 3
			return false
		}

		// Inform ledmanager about config received from cloud
		types.UpdateLedManagerConfig(4)
		getconfigCtx.ledManagerCount = 4
		if !changed {
			if debug {
				log.Printf("Configuration from zedcloud is unchanged\n")
			}
			return false
		}
		return inhaleDeviceConfig(config)
	}
}

func validateConfigMessage(url string, r *http.Response) error {

	var ctTypeStr = "Content-Type"
	var ctTypeProtoStr = "application/x-proto-binary"

	ct := r.Header.Get(ctTypeStr)
	if ct == "" {
		return fmt.Errorf("No content-type")
	}
	mimeType, _, err := mime.ParseMediaType(ct)
	if err != nil {
		return fmt.Errorf("Get Content-type error")
	}
	switch mimeType {
	case ctTypeProtoStr:
		return nil
	default:
		return fmt.Errorf("Content-type %s not supported",
			mimeType)
	}
}

var prevConfigHash []byte

// Returns changed, config, error. The changed is based on a comparison of
// the hash of the protobuf message.
func readDeviceConfigProtoMessage(r *http.Response) (bool, *zconfig.EdgeDevConfig, error) {

	var config = &zconfig.EdgeDevConfig{}

	b, err := ioutil.ReadAll(r.Body)
	if err != nil {
		fmt.Println(err)
		return false, nil, err
	}
	// compute sha256 of the image and match it
	// with the one in config file...
	h := sha256.New()
	h.Write(b)
	configHash := h.Sum(nil)
	same := bytes.Equal(configHash, prevConfigHash)
	prevConfigHash = configHash

	//log.Println(" proto bytes(config) received from cloud: ", fmt.Sprintf("%s",bytes))
	//log.Printf("parsing proto %d bytes\n", len(b))
	err = proto.Unmarshal(b, config)
	if err != nil {
		log.Println("Unmarshalling failed: %v", err)
		return false, nil, err
	}
	return !same, config, nil
}

// Returns a rebootFlag
func inhaleDeviceConfig(config *zconfig.EdgeDevConfig) bool {
	log.Printf("Inhaling config %v\n", config)

	// if they match return
	var devId = &zconfig.UUIDandVersion{}

	devId = config.GetId()
	if devId != nil {
		id, err := uuid.FromString(devId.Uuid)
		if err != nil {
			log.Printf("Invalid UUID %s from cloud: %s\n",
				devId.Uuid, err)
			return false
		}
		if id != devUUID {
			// XXX logic to handle re-registering a device private
			// key with zedcloud. We accept a new UUID from the
			// cloud and use that in our reports, but we do
			// not update the hostname nor LISP.
			// XXX remove once zedcloud preserves state.
			if id != zcdevUUID {
				log.Printf("XXX Device UUID changed from %s to %s\n",
					zcdevUUID.String(), id.String())
				zcdevUUID = id
			}

		}
	}
	handleLookUpParam(config)

	// clean up old config entries
	if deleted := cleanupOldConfig(config); deleted {
		log.Printf("Old Config removed, take a delay\n")
		duration := time.Duration(immediate)
		newConfigTimer := time.NewTimer(time.Second * duration)
		<-newConfigTimer.C
	}

	// add new BaseOS/App instances
	if rebootSet := parseConfig(config); rebootSet == true {
		return rebootSet
	}

	return false
}

// clean up oldConfig, after newConfig
// to maintain the refcount for certs
func cleanupOldConfig(config *zconfig.EdgeDevConfig) bool {

	// delete old app configs, if any
	appDel := checkCurrentAppFiles(config)

	// delete old base os configs, if any
	baseDel := checkCurrentBaseOsFiles(config)
	return appDel || baseDel
}

func checkCurrentAppFiles(config *zconfig.EdgeDevConfig) bool {

	deleted := false
	// get the current set of App files
	curAppFilenames, err := ioutil.ReadDir(zedmanagerConfigDirname)
	if err != nil {
		log.Printf("%v for %s\n", err, zedmanagerConfigDirname)
		curAppFilenames = nil
	}

	Apps := config.GetApps()
	// delete any app instances which are not present in the new set
	for _, curApp := range curAppFilenames {
		curAppFilename := curApp.Name()

		// file type json
		if strings.HasSuffix(curAppFilename, ".json") {
			found := false
			for _, app := range Apps {
				appFilename := app.Uuidandversion.Uuid + ".json"
				if appFilename == curAppFilename {
					found = true
					break
				}
			}
			// app instance not found, delete app instance
			// config holder file
			if !found {
				log.Printf("Remove app config %s\n", curAppFilename)
				err := os.Remove(zedmanagerConfigDirname + "/" + curAppFilename)
				if err != nil {
					log.Println("Old config: ", err)
				}
				// also remove the certificates config holder file
				os.Remove(zedagentCertObjConfigDirname + "/" + curAppFilename)
				deleted = true
			}
		}
	}
	return deleted
}

func checkCurrentBaseOsFiles(config *zconfig.EdgeDevConfig) bool {

	deleted := false
	// get the current set of baseOs files
	curBaseOsFilenames, err := ioutil.ReadDir(zedagentBaseOsConfigDirname)
	if err != nil {
		log.Printf("%v for %s\n", err, zedagentBaseOsConfigDirname)
		curBaseOsFilenames = nil
	}

	baseOses := config.GetBase()
	// delete any baseOs config which is not present in the new set
	for _, curBaseOs := range curBaseOsFilenames {
		curBaseOsFilename := curBaseOs.Name()

		// file type json
		if strings.HasSuffix(curBaseOsFilename, ".json") {
			found := false
			for _, baseOs := range baseOses {
				baseOsFilename := baseOs.Uuidandversion.Uuid + ".json"
				if baseOsFilename == curBaseOsFilename {
					found = true
					break
				}
			}
			// baseOS instance not found, delete
			if !found {
				removeBaseOsEntry(curBaseOsFilename)
				deleted = true
			}
		}
	}
	return deleted
}

func removeBaseOsEntry(baseOsFilename string) {

	uuidStr := strings.Split(baseOsFilename, ".")[0]
	log.Printf("removeBaseOsEntry %s, remove baseOs entry\n", uuidStr)

	// remove base os holder config file
	os.Remove(zedagentBaseOsConfigDirname + "/" + baseOsFilename)

	// remove certificates holder config file
	os.Remove(zedagentCertObjConfigDirname + "/" + baseOsFilename)
<<<<<<< HEAD
}

func stapledCheck(connState *tls.ConnectionState) bool {
	issuer := connState.VerifiedChains[0][1]
	resp, err := ocsp.ParseResponse(connState.OCSPResponse, issuer)
	if err != nil {
		log.Println("error parsing response: ", err)
		return false
	}
	now := time.Now()
	age := now.Unix() - resp.ProducedAt.Unix()
	remain := resp.NextUpdate.Unix() - now.Unix()
	if debug {
		log.Printf("OCSP age %d, remain %d\n", age, remain)
	}
	if remain < 0 {
		log.Println("OCSP expired.")
		return false
	}
	if resp.Status == ocsp.Good {
		if debug {
			log.Println("Certificate Status Good.")
		}
	} else if resp.Status == ocsp.Unknown {
		log.Println("Certificate Status Unknown")
	} else {
		log.Println("Certificate Status Revoked")
	}
	return resp.Status == ocsp.Good
=======

	// remove Config File
	os.Remove(zedagentBaseOsConfigDirname + "/" + baseOsFilename)
>>>>>>> 9eec5f23
}<|MERGE_RESOLUTION|>--- conflicted
+++ resolved
@@ -431,39 +431,4 @@
 
 	// remove certificates holder config file
 	os.Remove(zedagentCertObjConfigDirname + "/" + baseOsFilename)
-<<<<<<< HEAD
-}
-
-func stapledCheck(connState *tls.ConnectionState) bool {
-	issuer := connState.VerifiedChains[0][1]
-	resp, err := ocsp.ParseResponse(connState.OCSPResponse, issuer)
-	if err != nil {
-		log.Println("error parsing response: ", err)
-		return false
-	}
-	now := time.Now()
-	age := now.Unix() - resp.ProducedAt.Unix()
-	remain := resp.NextUpdate.Unix() - now.Unix()
-	if debug {
-		log.Printf("OCSP age %d, remain %d\n", age, remain)
-	}
-	if remain < 0 {
-		log.Println("OCSP expired.")
-		return false
-	}
-	if resp.Status == ocsp.Good {
-		if debug {
-			log.Println("Certificate Status Good.")
-		}
-	} else if resp.Status == ocsp.Unknown {
-		log.Println("Certificate Status Unknown")
-	} else {
-		log.Println("Certificate Status Revoked")
-	}
-	return resp.Status == ocsp.Good
-=======
-
-	// remove Config File
-	os.Remove(zedagentBaseOsConfigDirname + "/" + baseOsFilename)
->>>>>>> 9eec5f23
 }