--- conflicted
+++ resolved
@@ -744,59 +744,7 @@
 	for _, uplink := range deviceNetworkStatus.UplinkStatus {
 		for _, interfaceDetail := range interfaces {
 			if uplink.IfName == interfaceDetail.Name {
-<<<<<<< HEAD
-				ReportDeviceNetworkInfo := new(zmet.ZInfoNetwork)
-				ReportDeviceNetworkInfo.IPAddrs = make([]string, len(interfaceDetail.Addrs))
-				for index, ip := range interfaceDetail.Addrs {
-					// For compatibility we put he first in the deprecated singleton
-					fmt.Printf("Intf %s addr/N %v\n",
-						interfaceDetail.Name,
-						ip)
-					// Note CIDR notation with /N
-					if index == 0 {
-						ReportDeviceNetworkInfo.IPAddr = *proto.String(ip.Addr)
-					}
-					ReportDeviceNetworkInfo.IPAddrs[index] = *proto.String(ip.Addr)
-				}
-
-				ReportDeviceNetworkInfo.MacAddr = *proto.String(interfaceDetail.HardwareAddr)
-				ReportDeviceNetworkInfo.DevName = *proto.String(interfaceDetail.Name)
-				// Default routers from kernel whether or
-				// not we are using DHCP
-				drs := getDefaultRouters(interfaceDetail.Name)
-				ReportDeviceNetworkInfo.DefaultRouters = make([]string, len(drs))
-				for index, dr := range drs {
-					if debug {
-						fmt.Printf("got dr: %v\n", dr)
-					}
-					ReportDeviceNetworkInfo.DefaultRouters[index] = *proto.String(dr)
-				}
-
-				// XXX fill in ZInfoDNS dns
-				// XXX need alpine wwan and wlan lease file
-				// (not in container) and parse it
-				// XXX Does udhcpc have such a file??
-				// Install /usr/share/udhcpc/default.script
-				// to get the data about the leases?
-
-				for _, fl := range interfaceDetail.Flags {
-					if fl == "up" {
-						ReportDeviceNetworkInfo.Up = true
-						break
-					}
-				}
-				// XXX add geoloc information for the interface
-				// XXX where do we run geoloc? Triggered in
-				// handleDNC? Output as separate collection
-				// so we can run as go routine and not block?
-
-				// XXX once we have static config add any
-				// config errors. Note that this might imply
-				// reporting for devices which do not exist.
-
-=======
 				ReportDeviceNetworkInfo := getNetInfo(interfaceDetail)
->>>>>>> d69d3db8
 				ReportDeviceInfo.Network = append(ReportDeviceInfo.Network,
 					ReportDeviceNetworkInfo)
 			}
@@ -973,6 +921,11 @@
 			break
 		}
 	}
+
+	// XXX add geoloc information for the interface
+	// XXX where do we run geoloc? Triggered in
+	// handleDNC? Output as separate collection
+	// so we can run as go routine and not block?
 
 	// XXX once we have static config add any
 	// config errors. Note that this might imply
