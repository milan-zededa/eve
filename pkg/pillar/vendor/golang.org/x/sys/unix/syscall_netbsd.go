// Copyright 2009,2010 The Go Authors. All rights reserved.
// Use of this source code is governed by a BSD-style
// license that can be found in the LICENSE file.

// NetBSD system calls.
// This file is compiled as ordinary Go code,
// but it is also input to mksyscall,
// which parses the //sys lines and generates system call stubs.
// Note that sometimes we use a lowercase //sys name and wrap
// it in our own nicer implementation, either here or in
// syscall_bsd.go or syscall_unix.go.

package unix

import (
	"syscall"
	"unsafe"
)

// SockaddrDatalink implements the Sockaddr interface for AF_LINK type sockets.
type SockaddrDatalink struct {
	Len    uint8
	Family uint8
	Index  uint16
	Type   uint8
	Nlen   uint8
	Alen   uint8
	Slen   uint8
	Data   [12]int8
	raw    RawSockaddrDatalink
}

func anyToSockaddrGOOS(fd int, rsa *RawSockaddrAny) (Sockaddr, error) {
	return nil, EAFNOSUPPORT
}

func Syscall9(trap, a1, a2, a3, a4, a5, a6, a7, a8, a9 uintptr) (r1, r2 uintptr, err syscall.Errno)

func sysctlNodes(mib []_C_int) (nodes []Sysctlnode, err error) {
	var olen uintptr

	// Get a list of all sysctl nodes below the given MIB by performing
	// a sysctl for the given MIB with CTL_QUERY appended.
	mib = append(mib, CTL_QUERY)
	qnode := Sysctlnode{Flags: SYSCTL_VERS_1}
	qp := (*byte)(unsafe.Pointer(&qnode))
	sz := unsafe.Sizeof(qnode)
	if err = sysctl(mib, nil, &olen, qp, sz); err != nil {
		return nil, err
	}

	// Now that we know the size, get the actual nodes.
	nodes = make([]Sysctlnode, olen/sz)
	np := (*byte)(unsafe.Pointer(&nodes[0]))
	if err = sysctl(mib, np, &olen, qp, sz); err != nil {
		return nil, err
	}

	return nodes, nil
}

func nametomib(name string) (mib []_C_int, err error) {
	// Split name into components.
	var parts []string
	last := 0
	for i := 0; i < len(name); i++ {
		if name[i] == '.' {
			parts = append(parts, name[last:i])
			last = i + 1
		}
	}
	parts = append(parts, name[last:])

	// Discover the nodes and construct the MIB OID.
	for partno, part := range parts {
		nodes, err := sysctlNodes(mib)
		if err != nil {
			return nil, err
		}
		for _, node := range nodes {
			n := make([]byte, 0)
			for i := range node.Name {
				if node.Name[i] != 0 {
					n = append(n, byte(node.Name[i]))
				}
			}
			if string(n) == part {
				mib = append(mib, _C_int(node.Num))
				break
			}
		}
		if len(mib) != partno+1 {
			return nil, EINVAL
		}
	}

	return mib, nil
}

func direntIno(buf []byte) (uint64, bool) {
	return readInt(buf, unsafe.Offsetof(Dirent{}.Fileno), unsafe.Sizeof(Dirent{}.Fileno))
}

func direntReclen(buf []byte) (uint64, bool) {
	return readInt(buf, unsafe.Offsetof(Dirent{}.Reclen), unsafe.Sizeof(Dirent{}.Reclen))
}

func direntNamlen(buf []byte) (uint64, bool) {
	return readInt(buf, unsafe.Offsetof(Dirent{}.Namlen), unsafe.Sizeof(Dirent{}.Namlen))
}

func SysctlUvmexp(name string) (*Uvmexp, error) {
	mib, err := sysctlmib(name)
	if err != nil {
		return nil, err
	}

	n := uintptr(SizeofUvmexp)
	var u Uvmexp
	if err := sysctl(mib, (*byte)(unsafe.Pointer(&u)), &n, nil, 0); err != nil {
		return nil, err
	}
	return &u, nil
}

func Pipe(p []int) (err error) {
	return Pipe2(p, 0)
}

//sysnb	pipe2(p *[2]_C_int, flags int) (err error)

func Pipe2(p []int, flags int) error {
	if len(p) != 2 {
		return EINVAL
	}
	var pp [2]_C_int
	err := pipe2(&pp, flags)
	if err == nil {
		p[0] = int(pp[0])
		p[1] = int(pp[1])
	}
	return err
}

//sys	Getdents(fd int, buf []byte) (n int, err error)

func Getdirentries(fd int, buf []byte, basep *uintptr) (n int, err error) {
	n, err = Getdents(fd, buf)
	if err != nil || basep == nil {
		return
	}

	var off int64
	off, err = Seek(fd, 0, 1 /* SEEK_CUR */)
	if err != nil {
		*basep = ^uintptr(0)
		return
	}
	*basep = uintptr(off)
	if unsafe.Sizeof(*basep) == 8 {
		return
	}
	if off>>32 != 0 {
		// We can't stuff the offset back into a uintptr, so any
		// future calls would be suspect. Generate an error.
		// EIO is allowed by getdirentries.
		err = EIO
	}
	return
}

//sys	Getcwd(buf []byte) (n int, err error) = SYS___GETCWD

// TODO
func sendfile(outfd int, infd int, offset *int64, count int) (written int, err error) {
	return -1, ENOSYS
}

//sys	ioctl(fd int, req uint, arg uintptr) (err error)
//sys	ioctlPtr(fd int, req uint, arg unsafe.Pointer) (err error) = SYS_IOCTL

//sys	sysctl(mib []_C_int, old *byte, oldlen *uintptr, new *byte, newlen uintptr) (err error) = SYS___SYSCTL

func IoctlGetPtmget(fd int, req uint) (*Ptmget, error) {
	var value Ptmget
	err := ioctlPtr(fd, req, unsafe.Pointer(&value))
	return &value, err
}

func Uname(uname *Utsname) error {
	mib := []_C_int{CTL_KERN, KERN_OSTYPE}
	n := unsafe.Sizeof(uname.Sysname)
	if err := sysctl(mib, &uname.Sysname[0], &n, nil, 0); err != nil {
		return err
	}

	mib = []_C_int{CTL_KERN, KERN_HOSTNAME}
	n = unsafe.Sizeof(uname.Nodename)
	if err := sysctl(mib, &uname.Nodename[0], &n, nil, 0); err != nil {
		return err
	}

	mib = []_C_int{CTL_KERN, KERN_OSRELEASE}
	n = unsafe.Sizeof(uname.Release)
	if err := sysctl(mib, &uname.Release[0], &n, nil, 0); err != nil {
		return err
	}

	mib = []_C_int{CTL_KERN, KERN_VERSION}
	n = unsafe.Sizeof(uname.Version)
	if err := sysctl(mib, &uname.Version[0], &n, nil, 0); err != nil {
		return err
	}

	// The version might have newlines or tabs in it, convert them to
	// spaces.
	for i, b := range uname.Version {
		if b == '\n' || b == '\t' {
			if i == len(uname.Version)-1 {
				uname.Version[i] = 0
			} else {
				uname.Version[i] = ' '
			}
		}
	}

	mib = []_C_int{CTL_HW, HW_MACHINE}
	n = unsafe.Sizeof(uname.Machine)
	if err := sysctl(mib, &uname.Machine[0], &n, nil, 0); err != nil {
		return err
	}

	return nil
}

func Sendfile(outfd int, infd int, offset *int64, count int) (written int, err error) {
	if raceenabled {
		raceReleaseMerge(unsafe.Pointer(&ioSync))
	}
	return sendfile(outfd, infd, offset, count)
}

func Fstatvfs(fd int, buf *Statvfs_t) (err error) {
	return Fstatvfs1(fd, buf, ST_WAIT)
}

func Statvfs(path string, buf *Statvfs_t) (err error) {
	return Statvfs1(path, buf, ST_WAIT)
}

/*
 * Exposed directly
 */
//sys	Access(path string, mode uint32) (err error)
//sys	Adjtime(delta *Timeval, olddelta *Timeval) (err error)
//sys	Chdir(path string) (err error)
//sys	Chflags(path string, flags int) (err error)
//sys	Chmod(path string, mode uint32) (err error)
//sys	Chown(path string, uid int, gid int) (err error)
//sys	Chroot(path string) (err error)
//sys	ClockGettime(clockid int32, time *Timespec) (err error)
//sys	Close(fd int) (err error)
//sys	Dup(fd int) (nfd int, err error)
//sys	Dup2(from int, to int) (err error)
//sys	Dup3(from int, to int, flags int) (err error)
//sys	Exit(code int)
//sys	ExtattrGetFd(fd int, attrnamespace int, attrname string, data uintptr, nbytes int) (ret int, err error)
//sys	ExtattrSetFd(fd int, attrnamespace int, attrname string, data uintptr, nbytes int) (ret int, err error)
//sys	ExtattrDeleteFd(fd int, attrnamespace int, attrname string) (err error)
//sys	ExtattrListFd(fd int, attrnamespace int, data uintptr, nbytes int) (ret int, err error)
//sys	ExtattrGetFile(file string, attrnamespace int, attrname string, data uintptr, nbytes int) (ret int, err error)
//sys	ExtattrSetFile(file string, attrnamespace int, attrname string, data uintptr, nbytes int) (ret int, err error)
//sys	ExtattrDeleteFile(file string, attrnamespace int, attrname string) (err error)
//sys	ExtattrListFile(file string, attrnamespace int, data uintptr, nbytes int) (ret int, err error)
//sys	ExtattrGetLink(link string, attrnamespace int, attrname string, data uintptr, nbytes int) (ret int, err error)
//sys	ExtattrSetLink(link string, attrnamespace int, attrname string, data uintptr, nbytes int) (ret int, err error)
//sys	ExtattrDeleteLink(link string, attrnamespace int, attrname string) (err error)
//sys	ExtattrListLink(link string, attrnamespace int, data uintptr, nbytes int) (ret int, err error)
//sys	Faccessat(dirfd int, path string, mode uint32, flags int) (err error)
//sys	Fadvise(fd int, offset int64, length int64, advice int) (err error) = SYS_POSIX_FADVISE
//sys	Fchdir(fd int) (err error)
//sys	Fchflags(fd int, flags int) (err error)
//sys	Fchmod(fd int, mode uint32) (err error)
//sys	Fchmodat(dirfd int, path string, mode uint32, flags int) (err error)
//sys	Fchown(fd int, uid int, gid int) (err error)
//sys	Fchownat(dirfd int, path string, uid int, gid int, flags int) (err error)
//sys	Flock(fd int, how int) (err error)
//sys	Fpathconf(fd int, name int) (val int, err error)
//sys	Fstat(fd int, stat *Stat_t) (err error)
//sys	Fstatat(fd int, path string, stat *Stat_t, flags int) (err error)
//sys	Fstatvfs1(fd int, buf *Statvfs_t, flags int) (err error) = SYS_FSTATVFS1
//sys	Fsync(fd int) (err error)
//sys	Ftruncate(fd int, length int64) (err error)
//sysnb	Getegid() (egid int)
//sysnb	Geteuid() (uid int)
//sysnb	Getgid() (gid int)
//sysnb	Getpgid(pid int) (pgid int, err error)
//sysnb	Getpgrp() (pgrp int)
//sysnb	Getpid() (pid int)
//sysnb	Getppid() (ppid int)
//sys	Getpriority(which int, who int) (prio int, err error)
//sysnb	Getrlimit(which int, lim *Rlimit) (err error)
//sysnb	Getrusage(who int, rusage *Rusage) (err error)
//sysnb	Getsid(pid int) (sid int, err error)
//sysnb	Gettimeofday(tv *Timeval) (err error)
//sysnb	Getuid() (uid int)
//sys	Issetugid() (tainted bool)
//sys	Kill(pid int, signum syscall.Signal) (err error)
//sys	Kqueue() (fd int, err error)
//sys	Lchown(path string, uid int, gid int) (err error)
//sys	Link(path string, link string) (err error)
//sys	Linkat(pathfd int, path string, linkfd int, link string, flags int) (err error)
//sys	Listen(s int, backlog int) (err error)
//sys	Lstat(path string, stat *Stat_t) (err error)
//sys	Mkdir(path string, mode uint32) (err error)
//sys	Mkdirat(dirfd int, path string, mode uint32) (err error)
//sys	Mkfifo(path string, mode uint32) (err error)
//sys	Mkfifoat(dirfd int, path string, mode uint32) (err error)
//sys	Mknod(path string, mode uint32, dev int) (err error)
//sys	Mknodat(dirfd int, path string, mode uint32, dev int) (err error)
//sys	Nanosleep(time *Timespec, leftover *Timespec) (err error)
//sys	Open(path string, mode int, perm uint32) (fd int, err error)
//sys	Openat(dirfd int, path string, mode int, perm uint32) (fd int, err error)
//sys	Pathconf(path string, name int) (val int, err error)
//sys	pread(fd int, p []byte, offset int64) (n int, err error)
//sys	pwrite(fd int, p []byte, offset int64) (n int, err error)
//sys	read(fd int, p []byte) (n int, err error)
//sys	Readlink(path string, buf []byte) (n int, err error)
//sys	Readlinkat(dirfd int, path string, buf []byte) (n int, err error)
//sys	Rename(from string, to string) (err error)
//sys	Renameat(fromfd int, from string, tofd int, to string) (err error)
//sys	Revoke(path string) (err error)
//sys	Rmdir(path string) (err error)
//sys	Seek(fd int, offset int64, whence int) (newoffset int64, err error) = SYS_LSEEK
//sys	Select(nfd int, r *FdSet, w *FdSet, e *FdSet, timeout *Timeval) (n int, err error)
//sysnb	Setegid(egid int) (err error)
//sysnb	Seteuid(euid int) (err error)
//sysnb	Setgid(gid int) (err error)
//sysnb	Setpgid(pid int, pgid int) (err error)
//sys	Setpriority(which int, who int, prio int) (err error)
//sysnb	Setregid(rgid int, egid int) (err error)
//sysnb	Setreuid(ruid int, euid int) (err error)
//sysnb	Setsid() (pid int, err error)
//sysnb	Settimeofday(tp *Timeval) (err error)
//sysnb	Setuid(uid int) (err error)
//sys	Stat(path string, stat *Stat_t) (err error)
//sys	Statvfs1(path string, buf *Statvfs_t, flags int) (err error) = SYS_STATVFS1
//sys	Symlink(path string, link string) (err error)
//sys	Symlinkat(oldpath string, newdirfd int, newpath string) (err error)
//sys	Sync() (err error)
//sys	Truncate(path string, length int64) (err error)
//sys	Umask(newmask int) (oldmask int)
//sys	Unlink(path string) (err error)
//sys	Unlinkat(dirfd int, path string, flags int) (err error)
//sys	Unmount(path string, flags int) (err error)
//sys	write(fd int, p []byte) (n int, err error)
//sys	mmap(addr uintptr, length uintptr, prot int, flag int, fd int, pos int64) (ret uintptr, err error)
//sys	munmap(addr uintptr, length uintptr) (err error)
//sys	utimensat(dirfd int, path string, times *[2]Timespec, flags int) (err error)

const (
	mremapFixed     = MAP_FIXED
	mremapDontunmap = 0
	mremapMaymove   = 0
)

//sys	mremapNetBSD(oldp uintptr, oldsize uintptr, newp uintptr, newsize uintptr, flags int) (xaddr uintptr, err error) = SYS_MREMAP

func mremap(oldaddr uintptr, oldlength uintptr, newlength uintptr, flags int, newaddr uintptr) (uintptr, error) {
	return mremapNetBSD(oldaddr, oldlength, newaddr, newlength, flags)
<<<<<<< HEAD
}
=======
}

/*
 * Unimplemented
 */
// ____semctl13
// __clone
// __fhopen40
// __fhstat40
// __fhstatvfs140
// __fstat30
// __getcwd
// __getfh30
// __getlogin
// __lstat30
// __mount50
// __msgctl13
// __msync13
// __ntp_gettime30
// __posix_chown
// __posix_fchown
// __posix_lchown
// __posix_rename
// __setlogin
// __shmctl13
// __sigaction_sigtramp
// __sigaltstack14
// __sigpending14
// __sigprocmask14
// __sigsuspend14
// __sigtimedwait
// __stat30
// __syscall
// __vfork14
// _ksem_close
// _ksem_destroy
// _ksem_getvalue
// _ksem_init
// _ksem_open
// _ksem_post
// _ksem_trywait
// _ksem_unlink
// _ksem_wait
// _lwp_continue
// _lwp_create
// _lwp_ctl
// _lwp_detach
// _lwp_exit
// _lwp_getname
// _lwp_getprivate
// _lwp_kill
// _lwp_park
// _lwp_self
// _lwp_setname
// _lwp_setprivate
// _lwp_suspend
// _lwp_unpark
// _lwp_unpark_all
// _lwp_wait
// _lwp_wakeup
// _pset_bind
// _sched_getaffinity
// _sched_getparam
// _sched_setaffinity
// _sched_setparam
// acct
// aio_cancel
// aio_error
// aio_fsync
// aio_read
// aio_return
// aio_suspend
// aio_write
// break
// clock_getres
// clock_gettime
// clock_settime
// compat_09_ogetdomainname
// compat_09_osetdomainname
// compat_09_ouname
// compat_10_omsgsys
// compat_10_osemsys
// compat_10_oshmsys
// compat_12_fstat12
// compat_12_getdirentries
// compat_12_lstat12
// compat_12_msync
// compat_12_oreboot
// compat_12_oswapon
// compat_12_stat12
// compat_13_sigaction13
// compat_13_sigaltstack13
// compat_13_sigpending13
// compat_13_sigprocmask13
// compat_13_sigreturn13
// compat_13_sigsuspend13
// compat_14___semctl
// compat_14_msgctl
// compat_14_shmctl
// compat_16___sigaction14
// compat_16___sigreturn14
// compat_20_fhstatfs
// compat_20_fstatfs
// compat_20_getfsstat
// compat_20_statfs
// compat_30___fhstat30
// compat_30___fstat13
// compat_30___lstat13
// compat_30___stat13
// compat_30_fhopen
// compat_30_fhstat
// compat_30_fhstatvfs1
// compat_30_getdents
// compat_30_getfh
// compat_30_ntp_gettime
// compat_30_socket
// compat_40_mount
// compat_43_fstat43
// compat_43_lstat43
// compat_43_oaccept
// compat_43_ocreat
// compat_43_oftruncate
// compat_43_ogetdirentries
// compat_43_ogetdtablesize
// compat_43_ogethostid
// compat_43_ogethostname
// compat_43_ogetkerninfo
// compat_43_ogetpagesize
// compat_43_ogetpeername
// compat_43_ogetrlimit
// compat_43_ogetsockname
// compat_43_okillpg
// compat_43_olseek
// compat_43_ommap
// compat_43_oquota
// compat_43_orecv
// compat_43_orecvfrom
// compat_43_orecvmsg
// compat_43_osend
// compat_43_osendmsg
// compat_43_osethostid
// compat_43_osethostname
// compat_43_osigblock
// compat_43_osigsetmask
// compat_43_osigstack
// compat_43_osigvec
// compat_43_otruncate
// compat_43_owait
// compat_43_stat43
// execve
// extattr_delete_fd
// extattr_delete_file
// extattr_delete_link
// extattr_get_fd
// extattr_get_file
// extattr_get_link
// extattr_list_fd
// extattr_list_file
// extattr_list_link
// extattr_set_fd
// extattr_set_file
// extattr_set_link
// extattrctl
// fchroot
// fdatasync
// fgetxattr
// fktrace
// flistxattr
// fork
// fremovexattr
// fsetxattr
// fstatvfs1
// fsync_range
// getcontext
// getitimer
// getvfsstat
// getxattr
// ktrace
// lchflags
// lchmod
// lfs_bmapv
// lfs_markv
// lfs_segclean
// lfs_segwait
// lgetxattr
// lio_listio
// listxattr
// llistxattr
// lremovexattr
// lseek
// lsetxattr
// lutimes
// madvise
// mincore
// minherit
// modctl
// mq_close
// mq_getattr
// mq_notify
// mq_open
// mq_receive
// mq_send
// mq_setattr
// mq_timedreceive
// mq_timedsend
// mq_unlink
// msgget
// msgrcv
// msgsnd
// nfssvc
// ntp_adjtime
// pmc_control
// pmc_get_info
// pollts
// preadv
// profil
// pselect
// pset_assign
// pset_create
// pset_destroy
// ptrace
// pwritev
// quotactl
// rasctl
// readv
// reboot
// removexattr
// sa_enable
// sa_preempt
// sa_register
// sa_setconcurrency
// sa_stacks
// sa_yield
// sbrk
// sched_yield
// semconfig
// semget
// semop
// setcontext
// setitimer
// setxattr
// shmat
// shmdt
// shmget
// sstk
// statvfs1
// swapctl
// sysarch
// syscall
// timer_create
// timer_delete
// timer_getoverrun
// timer_gettime
// timer_settime
// undelete
// utrace
// uuidgen
// vadvise
// vfork
// writev
>>>>>>> b324d001
<|MERGE_RESOLUTION|>--- conflicted
+++ resolved
@@ -368,9 +368,6 @@
 
 func mremap(oldaddr uintptr, oldlength uintptr, newlength uintptr, flags int, newaddr uintptr) (uintptr, error) {
 	return mremapNetBSD(oldaddr, oldlength, newaddr, newlength, flags)
-<<<<<<< HEAD
-}
-=======
 }
 
 /*
@@ -630,5 +627,4 @@
 // uuidgen
 // vadvise
 // vfork
-// writev
->>>>>>> b324d001
+// writev